# Copyright 2021 AlQuraishi Laboratory
#
# Licensed under the Apache License, Version 2.0 (the "License");
# you may not use this file except in compliance with the License.
# You may obtain a copy of the License at
#
#      http://www.apache.org/licenses/LICENSE-2.0
#
# Unless required by applicable law or agreed to in writing, software
# distributed under the License is distributed on an "AS IS" BASIS,
# WITHOUT WARRANTIES OR CONDITIONS OF ANY KIND, either express or implied.
# See the License for the specific language governing permissions and
# limitations under the License.

import torch
import numpy as np
import unittest
from openfold.model.template import (
    TemplatePointwiseAttention,
    TemplatePairStack,
)
import tests.compare_utils as compare_utils
from tests.config import consts
from tests.data_utils import random_template_feats

if compare_utils.alphafold_is_installed():
    alphafold = compare_utils.import_alphafold()
    import jax
    import haiku as hk


class TestTemplatePointwiseAttention(unittest.TestCase):
    def test_shape(self):
        batch_size = consts.batch_size
        n_seq = consts.n_seq
        c_t = consts.c_t
        c_z = consts.c_z
        c = 26
        no_heads = 13
        n_res = consts.n_res
        inf = 1e7

        tpa = TemplatePointwiseAttention(
            c_t, c_z, c, no_heads, inf=inf
        )

        t = torch.rand((batch_size, n_seq, n_res, n_res, c_t))
        z = torch.rand((batch_size, n_res, n_res, c_z))

        z_update = tpa(t, z, chunk_size=None)

        self.assertTrue(z_update.shape == z.shape)


class TestTemplatePairStack(unittest.TestCase):
    @classmethod
    def setUpClass(cls):
        if consts.is_multimer:
            cls.am_atom = alphafold.model.all_atom_multimer
            cls.am_fold = alphafold.model.folding_multimer
            cls.am_modules = alphafold.model.modules_multimer
            cls.am_rigid = alphafold.model.geometry
        else:
            cls.am_atom = alphafold.model.all_atom
            cls.am_fold = alphafold.model.folding
            cls.am_modules = alphafold.model.modules
            cls.am_rigid = alphafold.model.r3

    def test_shape(self):
        batch_size = consts.batch_size
        c_t = consts.c_t
        c_hidden_tri_att = 7
        c_hidden_tri_mul = 7
        no_blocks = 2
        no_heads = 4
        pt_inner_dim = 15
        dropout = 0.25
        n_templ = consts.n_templ
        n_res = consts.n_res
        tri_mul_first = consts.is_multimer
        blocks_per_ckpt = None
        chunk_size = 4
        inf = 1e7
        eps = 1e-7

        tpe = TemplatePairStack(
            c_t,
            c_hidden_tri_att=c_hidden_tri_att,
            c_hidden_tri_mul=c_hidden_tri_mul,
            no_blocks=no_blocks,
            no_heads=no_heads,
            pair_transition_n=pt_inner_dim,
            dropout_rate=dropout,
            tri_mul_first=tri_mul_first,
            blocks_per_ckpt=None,
            inf=inf,
            eps=eps,
        )

        t = torch.rand((batch_size, n_templ, n_res, n_res, c_t))
        mask = torch.randint(0, 2, (batch_size, n_templ, n_res, n_res))
        shape_before = t.shape
        t = tpe(t, mask, chunk_size=chunk_size)
        shape_after = t.shape

        self.assertTrue(shape_before == shape_after)

    @compare_utils.skip_unless_alphafold_installed()
    def test_compare(self):
        def run_template_pair_stack(pair_act, pair_mask):
            config = compare_utils.get_alphafold_config()
            c_ee = config.model.embeddings_and_evoformer

            if consts.is_multimer:
                safe_key = alphafold.model.prng.SafeKey(hk.next_rng_key())
                template_iteration = self.am_modules.TemplateEmbeddingIteration(
                    c_ee.template.template_pair_stack,
                    config.model.global_config,
                    name='template_embedding_iteration')

                def template_iteration_fn(x):
                    act, safe_key = x

                    safe_key, safe_subkey = safe_key.split()
                    act = template_iteration(
                        act=act,
                        pair_mask=pair_mask,
                        is_training=False,
                        safe_key=safe_subkey)
                    return (act, safe_key)

                if config.model.global_config.use_remat:
                    template_iteration_fn = hk.remat(template_iteration_fn)

                safe_key, safe_subkey = safe_key.split()
                template_stack = alphafold.model.layer_stack.layer_stack(
                    c_ee.template.template_pair_stack.num_block)(
                    template_iteration_fn)
                act, _ = template_stack((pair_act, safe_subkey))
            else:
                tps = self.am_modules.TemplatePairStack(
                    c_ee.template.template_pair_stack,
                    config.model.global_config,
                    name="template_pair_stack",
                )
                act = tps(pair_act, pair_mask, is_training=False)
            ln = hk.LayerNorm([-1], True, True, name="output_layer_norm")
            act = ln(act)
            return act

        f = hk.transform(run_template_pair_stack)

        n_res = consts.n_res

        pair_act = np.random.rand(n_res, n_res, consts.c_t).astype(np.float32)
        pair_mask = np.random.randint(
            low=0, high=2, size=(n_res, n_res)
        ).astype(np.float32)

        if consts.is_multimer:
            params = compare_utils.fetch_alphafold_module_weights(
                "alphafold/alphafold_iteration/evoformer/template_embedding/"
                + "single_template_embedding/template_embedding_iteration"
            )
        else:
            params = compare_utils.fetch_alphafold_module_weights(
                "alphafold/alphafold_iteration/evoformer/template_embedding/"
                + "single_template_embedding/template_pair_stack"
            )
        params.update(
            compare_utils.fetch_alphafold_module_weights(
                "alphafold/alphafold_iteration/evoformer/template_embedding/"
                + "single_template_embedding/output_layer_norm"
            )
        )

        out_gt = f.apply(
            params, jax.random.PRNGKey(42), pair_act, pair_mask
        ).block_until_ready()
        out_gt = torch.as_tensor(np.array(out_gt))

        model = compare_utils.get_global_pretrained_openfold()
        out_repro = model.template_embedder.template_pair_stack(
            torch.as_tensor(pair_act).unsqueeze(-4).cuda(),
            torch.as_tensor(pair_mask).unsqueeze(-3).cuda(),
            chunk_size=None,
            _mask_trans=False,
        ).cpu()

        self.assertTrue(torch.max(torch.abs(out_gt - out_repro)) < consts.eps)


class Template(unittest.TestCase):
    @classmethod
    def setUpClass(cls):
        if consts.is_multimer:
            cls.am_atom = alphafold.model.all_atom_multimer
            cls.am_fold = alphafold.model.folding_multimer
            cls.am_modules = alphafold.model.modules_multimer
            cls.am_rigid = alphafold.model.geometry
        else:
            cls.am_atom = alphafold.model.all_atom
            cls.am_fold = alphafold.model.folding
            cls.am_modules = alphafold.model.modules
            cls.am_rigid = alphafold.model.r3

    @compare_utils.skip_unless_alphafold_installed()
    def test_compare(self):
        def test_template_embedding(pair, batch, mask_2d):
            config = compare_utils.get_alphafold_config()
            te = self.am_modules.TemplateEmbedding(
                config.model.embeddings_and_evoformer.template,
                config.model.global_config,
            )

            if consts.is_multimer:
                act = te(pair, batch, mask_2d, multichain_mask_2d=multichain_mask_2d, is_training=False)
            else:
                act = te(pair, batch, mask_2d, is_training=False)
            return act

        f = hk.transform(test_template_embedding)

        n_res = consts.n_res
        n_templ = consts.n_templ

        pair_act = np.random.rand(n_res, n_res, consts.c_z).astype(np.float32)
        batch = random_template_feats(n_templ, n_res)
        batch["template_all_atom_masks"] = batch["template_all_atom_mask"]

        if consts.is_multimer:
            asym_id = batch['asym_id'][0]
            multichain_mask_2d = (
                    asym_id[..., None] == asym_id[..., None, :]
            ).astype(np.float32)
            batch["multichain_mask_2d"] = multichain_mask_2d

        pair_mask = np.random.randint(0, 2, (n_res, n_res)).astype(np.float32)
        # Fetch pretrained parameters (but only from one block)]
        params = compare_utils.fetch_alphafold_module_weights(
            "alphafold/alphafold_iteration/evoformer/template_embedding"
        )

        out_gt = f.apply(
            params, jax.random.PRNGKey(42), pair_act, batch, pair_mask
        ).block_until_ready()
        out_gt = torch.as_tensor(np.array(out_gt))

        inds = np.random.randint(0, 21, (n_res,))
        batch["target_feat"] = np.eye(22)[inds]

        model = compare_utils.get_global_pretrained_openfold()
<<<<<<< HEAD

        template_feats = {k: torch.as_tensor(v).cuda() for k, v in batch.items()}
        if consts.is_multimer:
            out_repro = model.template_embedder(
                template_feats,
                torch.as_tensor(pair_act).cuda(),
                torch.as_tensor(pair_mask).cuda(),
                templ_dim=0,
                chunk_size=consts.chunk_size,
                multichain_mask_2d=multichain_mask_2d,
            )
        else:
            out_repro = model.template_embedder(
                template_feats,
                torch.as_tensor(pair_act).cuda(),
                torch.as_tensor(pair_mask).cuda(),
                templ_dim=0,
                chunk_size=consts.chunk_size
            )

=======
        out_repro = model.embed_templates(
            {k: torch.as_tensor(v).cuda() for k, v in batch.items()},
            torch.as_tensor(pair_act).cuda(),
            torch.as_tensor(pair_mask).cuda(),
            templ_dim=0,
            inplace_safe=False
        )
>>>>>>> 84659c93
        out_repro = out_repro["template_pair_embedding"]
        out_repro = out_repro.cpu()

        self.assertTrue(torch.max(torch.abs(out_gt - out_repro) < consts.eps))


if __name__ == "__main__":
    unittest.main()<|MERGE_RESOLUTION|>--- conflicted
+++ resolved
@@ -206,7 +206,7 @@
 
     @compare_utils.skip_unless_alphafold_installed()
     def test_compare(self):
-        def test_template_embedding(pair, batch, mask_2d):
+        def test_template_embedding(pair, batch, mask_2d, mc_mask_2d):
             config = compare_utils.get_alphafold_config()
             te = self.am_modules.TemplateEmbedding(
                 config.model.embeddings_and_evoformer.template,
@@ -214,7 +214,7 @@
             )
 
             if consts.is_multimer:
-                act = te(pair, batch, mask_2d, multichain_mask_2d=multichain_mask_2d, is_training=False)
+                act = te(pair, batch, mask_2d, multichain_mask_2d=mc_mask_2d, is_training=False)
             else:
                 act = te(pair, batch, mask_2d, is_training=False)
             return act
@@ -228,12 +228,12 @@
         batch = random_template_feats(n_templ, n_res)
         batch["template_all_atom_masks"] = batch["template_all_atom_mask"]
 
+        multichain_mask_2d = None
         if consts.is_multimer:
             asym_id = batch['asym_id'][0]
             multichain_mask_2d = (
                     asym_id[..., None] == asym_id[..., None, :]
             ).astype(np.float32)
-            batch["multichain_mask_2d"] = multichain_mask_2d
 
         pair_mask = np.random.randint(0, 2, (n_res, n_res)).astype(np.float32)
         # Fetch pretrained parameters (but only from one block)]
@@ -242,7 +242,7 @@
         )
 
         out_gt = f.apply(
-            params, jax.random.PRNGKey(42), pair_act, batch, pair_mask
+            params, jax.random.PRNGKey(42), pair_act, batch, pair_mask, multichain_mask_2d
         ).block_until_ready()
         out_gt = torch.as_tensor(np.array(out_gt))
 
@@ -250,7 +250,6 @@
         batch["target_feat"] = np.eye(22)[inds]
 
         model = compare_utils.get_global_pretrained_openfold()
-<<<<<<< HEAD
 
         template_feats = {k: torch.as_tensor(v).cuda() for k, v in batch.items()}
         if consts.is_multimer:
@@ -260,7 +259,9 @@
                 torch.as_tensor(pair_mask).cuda(),
                 templ_dim=0,
                 chunk_size=consts.chunk_size,
-                multichain_mask_2d=multichain_mask_2d,
+                multichain_mask_2d=torch.as_tensor(multichain_mask_2d).cuda(),
+                use_lma=False,
+                inplace_safe=False
             )
         else:
             out_repro = model.template_embedder(
@@ -268,18 +269,11 @@
                 torch.as_tensor(pair_act).cuda(),
                 torch.as_tensor(pair_mask).cuda(),
                 templ_dim=0,
-                chunk_size=consts.chunk_size
-            )
-
-=======
-        out_repro = model.embed_templates(
-            {k: torch.as_tensor(v).cuda() for k, v in batch.items()},
-            torch.as_tensor(pair_act).cuda(),
-            torch.as_tensor(pair_mask).cuda(),
-            templ_dim=0,
-            inplace_safe=False
-        )
->>>>>>> 84659c93
+                chunk_size=consts.chunk_size,
+                use_lma=False,
+                inplace_safe=False
+            )
+
         out_repro = out_repro["template_pair_embedding"]
         out_repro = out_repro.cpu()
 
