# Copyright 2021 AlQuraishi Laboratory
#
# Licensed under the Apache License, Version 2.0 (the "License");
# you may not use this file except in compliance with the License.
# You may obtain a copy of the License at
#
#      http://www.apache.org/licenses/LICENSE-2.0
#
# Unless required by applicable law or agreed to in writing, software
# distributed under the License is distributed on an "AS IS" BASIS,
# WITHOUT WARRANTIES OR CONDITIONS OF ANY KIND, either express or implied.
# See the License for the specific language governing permissions and
# limitations under the License.

import torch
import unittest

<<<<<<< HEAD
from openfold.model.primitives import Attention
=======
from openfold.model.primitives import (
    lecun_normal_init_,
    Attention,
)
>>>>>>> 67a00a6c
from tests.config import consts
from tests.data_utils import random_attention_inputs


class TestLMA(unittest.TestCase):
    def test_lma_vs_attention(self):
<<<<<<< HEAD
        batch_size = consts.batch_size
        c_hidden = 32
        n = 2 ** 12
=======
        c_hidden = 32
>>>>>>> 67a00a6c
        no_heads = 4

        q, kv, _, biases = random_attention_inputs(batch_size=consts.batch_size,
                                                   n_seq=consts.n_seq,
                                                   n=2**12,
                                                   no_heads=no_heads,
                                                   c_hidden=c_hidden)

<<<<<<< HEAD
        bias = [torch.rand(no_heads, 1, n)]
        bias = [b.cuda() for b in bias]

=======
>>>>>>> 67a00a6c
        a = Attention(
            c_hidden, c_hidden, c_hidden, c_hidden, no_heads
        ).cuda()

        with torch.no_grad():
<<<<<<< HEAD
            l = a(q, kv, biases=bias, use_lma=True)
            real = a(q, kv, biases=bias)

        self.assertTrue(torch.max(torch.abs(l - real)) < consts.eps)
=======
            lecun_normal_init_(a.linear_g.weight)
            lecun_normal_init_(a.linear_o.weight)

            l = a(q, kv, biases=biases, use_lma=True).cpu()
            real = a(q, kv, biases=biases).cpu()
       
        err = torch.max(torch.abs(l - real))
        self.assertTrue(err < consts.eps, f'Error: {err}')
>>>>>>> 67a00a6c


if __name__ == "__main__":
    unittest.main()<|MERGE_RESOLUTION|>--- conflicted
+++ resolved
@@ -15,61 +15,38 @@
 import torch
 import unittest
 
-<<<<<<< HEAD
-from openfold.model.primitives import Attention
-=======
 from openfold.model.primitives import (
     lecun_normal_init_,
     Attention,
 )
->>>>>>> 67a00a6c
 from tests.config import consts
 from tests.data_utils import random_attention_inputs
 
 
 class TestLMA(unittest.TestCase):
     def test_lma_vs_attention(self):
-<<<<<<< HEAD
-        batch_size = consts.batch_size
         c_hidden = 32
-        n = 2 ** 12
-=======
-        c_hidden = 32
->>>>>>> 67a00a6c
         no_heads = 4
 
         q, kv, _, biases = random_attention_inputs(batch_size=consts.batch_size,
                                                    n_seq=consts.n_seq,
-                                                   n=2**12,
+                                                   n=2 ** 12,
                                                    no_heads=no_heads,
                                                    c_hidden=c_hidden)
 
-<<<<<<< HEAD
-        bias = [torch.rand(no_heads, 1, n)]
-        bias = [b.cuda() for b in bias]
-
-=======
->>>>>>> 67a00a6c
         a = Attention(
             c_hidden, c_hidden, c_hidden, c_hidden, no_heads
         ).cuda()
 
         with torch.no_grad():
-<<<<<<< HEAD
-            l = a(q, kv, biases=bias, use_lma=True)
-            real = a(q, kv, biases=bias)
-
-        self.assertTrue(torch.max(torch.abs(l - real)) < consts.eps)
-=======
             lecun_normal_init_(a.linear_g.weight)
             lecun_normal_init_(a.linear_o.weight)
 
             l = a(q, kv, biases=biases, use_lma=True).cpu()
             real = a(q, kv, biases=biases).cpu()
-       
+
         err = torch.max(torch.abs(l - real))
         self.assertTrue(err < consts.eps, f'Error: {err}')
->>>>>>> 67a00a6c
 
 
 if __name__ == "__main__":
