--- conflicted
+++ resolved
@@ -52,37 +52,31 @@
 
     # Residue index as used in PDB. It is not necessarily continuous or 0-indexed.
     residue_index: np.ndarray  # [num_res]
-    
-    # 0-indexed number corresponding to the chain in the protein that this 
-    # residue belongs to
-    chain_index: np.ndarray # [num_res]
 
     # B-factors, or temperature factors, of each residue (in sq. angstroms units),
     # representing the displacement of the residue from its ground truth mean
     # value.
     b_factors: np.ndarray  # [num_res, num_atom_type]
 
-<<<<<<< HEAD
+    # Chain indices for multi-chain predictions
+    chain_index: Optional[np.ndarray] = None
+
+    # Optional remark about the protein. Included as a comment in output PDB
+    # files
+    remark: Optional[str] = None
+
+    # Templates used to generate this protein (prediction-only)
+    parents: Optional[Sequence[str]] = None
+
+    # Chain corresponding to each parent
+    parents_chain_index: Optional[Sequence[int]] = None
+
     def __post_init__(self):
         if(len(np.unique(self.chain_index)) > PDB_MAX_CHAINS):
             raise ValueError(
                 f"Cannot build an instance with more than {PDB_MAX_CHAINS} "
                 "chains because these cannot be written to PDB format"
             )
-=======
-    # Chain indices for multi-chain predictions
-    chain_index: Optional[np.ndarray] = None
-
-    # Optional remark about the protein. Included as a comment in output PDB 
-    # files
-    remark: Optional[str] = None
-
-    # Templates used to generate this protein (prediction-only)
-    parents: Optional[Sequence[str]] = None
-
-    # Chain corresponding to each parent
-    parents_chain_index: Optional[Sequence[int]] = None
->>>>>>> 84659c93
 
 
 def from_pdb_string(pdb_str: str, chain_id: Optional[str] = None) -> Protein:
@@ -119,11 +113,7 @@
     for chain in model:
         if(chain_id is not None and chain.id != chain_id):
             continue
-<<<<<<< HEAD
-
-
-=======
->>>>>>> 84659c93
+
         for res in chain:
             if res.id[2] != " ":
                 raise ValueError(
@@ -148,19 +138,7 @@
             if np.sum(mask) < 0.5:
                 # If no known atom positions are reported for the residue then skip it.
                 continue
-<<<<<<< HEAD
-            
-            aatype.append(restype_idx)
-            atom_positions.append(pos)
-            atom_mask.append(mask)
-            residue_index.append(mask)
-            chain_ids.append(chain.id)
-            b_factors.append(res_b_factors)
-
-    # Chain IDs are usually characters so map these to ints
-    unique_chain_ids = np.unique(chain_ids)
-    chain_id_mapping = {cid: n for n, cid in enumerate(unique_chain_ids)}
-=======
+
             aatype.append(restype_idx)
             atom_positions.append(pos)
             atom_mask.append(mask)
@@ -186,7 +164,6 @@
 
     unique_chain_ids = np.unique(chain_ids)
     chain_id_mapping = {cid: n for n, cid in enumerate(string.ascii_uppercase)}
->>>>>>> 84659c93
     chain_index = np.array([chain_id_mapping[cid] for cid in chain_ids])
 
     return Protein(
@@ -254,14 +231,14 @@
     )
 
 
-<<<<<<< HEAD
 def _chain_end(atom_index, end_resname, chain_name, residue_index) -> str:
     chain_end = 'TER'
     return(
         f'{chain_end:<6}{atom_index:>5}      {end_resname:>3} '
         f'{chain_name:>1}{residue_index:>4}'
     )
-=======
+
+
 def get_pdb_headers(prot: Protein, chain_id: int = 0) -> Sequence[str]:
     pdb_headers = []
 
@@ -332,7 +309,6 @@
             out_pdb_lines.append(make_parent_line(chain_parents))
 
     return '\n'.join(out_pdb_lines)
->>>>>>> 84659c93
 
 
 def to_pdb(prot: Protein) -> str:
@@ -354,14 +330,12 @@
     aatype = prot.aatype
     atom_positions = prot.atom_positions
     residue_index = prot.residue_index.astype(np.int32)
+    b_factors = prot.b_factors
     chain_index = prot.chain_index.astype(np.int32)
-    b_factors = prot.b_factors
-    chain_index = prot.chain_index
 
     if np.any(aatype > residue_constants.restype_num):
         raise ValueError("Invalid aatypes.")
 
-<<<<<<< HEAD
     # Construct a mapping from chain integer indices to chain ID strings.
     chain_ids = {}
     for i in np.unique(chain_index): # np.unique gives sorted output.
@@ -371,9 +345,17 @@
             )
         chain_ids[i] = PDB_CHAIN_IDS[i]
 
+    headers = get_pdb_headers(prot)
+    if (len(headers) > 0):
+        pdb_lines.extend(headers)
+
     pdb_lines.append("MODEL     1")
+    n = aatype.shape[0]
     atom_index = 1
     last_chain_index = chain_index[0]
+    prev_chain_index = 0
+    chain_tags = string.ascii_uppercase
+
     # Add all atom sites.
     for i in range(aatype.shape[0]):
         # Close the previous chain if in a multichain PDB.
@@ -389,18 +371,6 @@
             last_chain_index = chain_index[i]
             atom_index += 1 # Atom index increases at the TER symbol.
 
-=======
-    headers = get_pdb_headers(prot)
-    if(len(headers) > 0):
-        pdb_lines.extend(headers)
-
-    n = aatype.shape[0]
-    atom_index = 1
-    prev_chain_index = 0
-    chain_tags = string.ascii_uppercase
-    # Add all atom sites.
-    for i in range(n):
->>>>>>> 84659c93
         res_name_3 = res_1to3(aatype[i])
         for atom_name, pos, mask, b_factor in zip(
             atom_types, atom_positions[i], atom_mask[i], b_factors[i]
@@ -425,11 +395,9 @@
             # PDB is a columnar format, every space matters here!
             atom_line = (
                 f"{record_type:<6}{atom_index:>5} {name:<4}{alt_loc:>1}"
-<<<<<<< HEAD
-                f"{res_name_3:>3} {chain_ids[chain_index[i]]:>1}"
-=======
+                #TODO: check this refactor, chose main branch version
+                #f"{res_name_3:>3} {chain_ids[chain_index[i]]:>1}"
                 f"{res_name_3:>3} {chain_tag:>1}"
->>>>>>> 84659c93
                 f"{residue_index[i]:>4}{insertion_code:>1}   "
                 f"{pos[0]:>8.3f}{pos[1]:>8.3f}{pos[2]:>8.3f}"
                 f"{occupancy:>6.2f}{b_factor:>6.2f}          "
@@ -438,19 +406,6 @@
             pdb_lines.append(atom_line)
             atom_index += 1
 
-<<<<<<< HEAD
-    # Close the final chain.
-    pdb_lines.append(
-        _chain_end(
-            atom_index, 
-            res_1to3(aatype[-1]), 
-            chain_ids[chain_index[-1]], 
-            residue_index[-1]
-        )
-    )
-    
-    pdb_lines.append("ENDMDL")
-=======
         should_terminate = (i == n - 1)
         if(chain_index is not None):
             if(i != n - 1 and chain_index[i + 1] != prev_chain_index):
@@ -473,7 +428,7 @@
                 # each new chain.
                 pdb_lines.extend(get_pdb_headers(prot, prev_chain_index))
 
->>>>>>> 84659c93
+    pdb_lines.append("ENDMDL")
     pdb_lines.append("END")
 
     # Pad all lines to 80 characters
@@ -501,14 +456,10 @@
     features: FeatureDict,
     result: ModelOutput,
     b_factors: Optional[np.ndarray] = None,
-<<<<<<< HEAD
     remove_leading_feature_dimension: bool = True,
-=======
-    chain_index: Optional[np.ndarray] = None,
     remark: Optional[str] = None,
     parents: Optional[Sequence[str]] = None,
     parents_chain_index: Optional[Sequence[int]] = None
->>>>>>> 84659c93
 ) -> Protein:
     """Assembles a protein from a prediction.
 
@@ -516,15 +467,11 @@
       features: Dictionary holding model inputs.
       result: Dictionary holding model outputs.
       b_factors: (Optional) B-factors to use for the protein.
-<<<<<<< HEAD
       remove_leading_feature_dimension: Whether to remove the leading dimension 
         of the `features` values
-
-=======
       chain_index: (Optional) Chain indices for multi-chain predictions
       remark: (Optional) Remark about the prediction
       parents: (Optional) List of template names
->>>>>>> 84659c93
     Returns:
       A protein instance.
     """
@@ -532,7 +479,7 @@
         return arr[0] if remove_leading_feature_dimension else arr
 
     if 'asym_id' in features:
-        chain_index = _maybe_remove_leading_dim(features["asym_id"])
+        chain_index = _maybe_remove_leading_dim(features["asym_id"]) - 1
     else:
         chain_index = np.zeros_like(
             _maybe_remove_leading_dim(features["aatype"])
@@ -546,7 +493,6 @@
         atom_positions=result["final_atom_positions"],
         atom_mask=result["final_atom_mask"],
         residue_index=_maybe_remove_leading_dim(features["residue_index"]) + 1,
-        chain_index=chain_index,
         b_factors=b_factors,
         chain_index=chain_index,
         remark=remark,
