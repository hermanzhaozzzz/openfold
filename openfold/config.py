--- conflicted
+++ resolved
@@ -162,16 +162,17 @@
         c.model.template.enabled = False
         c.model.heads.tm.enabled = True
         c.loss.tm.weight = 0.1
-<<<<<<< HEAD
     elif name.startswith("seq"):  # SINGLE SEQUENCE EMBEDDING PRESETS
         c.update(seq_mode_config.copy_and_resolve_references())
         if name == "seqemb_initial_training":
             c.data.train.max_msa_clusters = 1
             c.data.eval.max_msa_clusters = 1
+            c.data.train.block_delete_msa = False
             c.data.train.max_distillation_msa_clusters = 1
         elif name == "seqemb_finetuning":
             c.data.train.max_msa_clusters = 1
             c.data.eval.max_msa_clusters = 1
+            c.data.train.block_delete_msa = False
             c.data.train.max_distillation_msa_clusters = 1
             c.data.train.crop_size = 384
             c.loss.violation.weight = 1.
@@ -222,34 +223,6 @@
             c.data.train.max_extra_msa = 1152
             c.data.eval.max_extra_msa = 1152
             c.data.predict.max_extra_msa = 1152
-=======
-    # SINGLE SEQUENCE EMBEDDING PRESETS
-    elif name == "seqemb_initial_training":
-        c.data.train.max_msa_clusters = 1
-        c.data.eval.max_msa_clusters = 1
-        c.data.train.block_delete_msa = False
-        c.data.train.max_distillation_msa_clusters = 1
-    elif name == "seqemb_finetuning":
-        c.data.train.max_msa_clusters = 1
-        c.data.eval.max_msa_clusters = 1
-        c.data.train.block_delete_msa = False
-        c.data.train.max_distillation_msa_clusters = 1
-        c.data.train.crop_size = 384
-        c.loss.violation.weight = 1.
-        c.loss.experimentally_resolved.weight = 0.01
-    elif name == "seq_model_esm1b":
-        c.data.common.use_templates = True
-        c.data.common.use_template_torsion_angles = True
-        c.model.template.enabled = True
-        c.data.predict.max_msa_clusters = 1
-    elif name == "seq_model_esm1b_ptm":
-        c.data.common.use_templates = True
-        c.data.common.use_template_torsion_angles = True
-        c.model.template.enabled = True
-        c.data.predict.max_msa_clusters = 1
-        c.model.heads.tm.enabled = True
-        c.loss.tm.weight = 0.1
->>>>>>> 67a00a6c
     else:
         raise ValueError("Invalid model name")
 
@@ -850,6 +823,7 @@
         "train": {
             "max_msa_clusters": 508,
             "max_extra_msa": 2048,
+            "block_delete_msa" : False,
             "crop_size": 640,
             "spatial_crop_prob": 0.5,
             "interface_threshold": 10.,
